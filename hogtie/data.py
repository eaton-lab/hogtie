#! usr/bin/env python

"""
generating data using ipcoal
"""

import ipcoal
import toytree

<<<<<<< HEAD
# if this is meant to be executed then you should put it in main
# otherwise it would be run if this file was imported. 
# Also, this and your other modules appear to be using tabs instead of spaces
# which can cause 'indentation-errors'. Type 'convert to spaces' in the command
# pallete of your editor to convert all.
if __name__ == "__main__":
	tree = toytree.rtree.unittree(ntips=10, treeheight=1e5)
	mod = ipcoal.Model(tree=tree, Ne=1e6, admixture_edges=[(3, 8, 0.5, 0.5)], nsamples=1)
	mod.sim_loci(1, nsites=10000)
	genos = mod.write_vcf()
	genos.iloc[:, 9:].T
=======
def generate_tree():
	tree = toytree.rtree.unittree(ntips=10, treeheight=1e5)
	return tree
mod = ipcoal.Model(tree=tree, Ne=1e6, admixture_edges=[(3, 8, 0.5, 0.5)], nsamples=1)
mod.sim_loci(1, nsites=10000)
genos = mod.write_vcf()
genos.iloc[:, 9:].T
>>>>>>> a3da3919
<|MERGE_RESOLUTION|>--- conflicted
+++ resolved
@@ -7,24 +7,11 @@
 import ipcoal
 import toytree
 
-<<<<<<< HEAD
 # if this is meant to be executed then you should put it in main
 # otherwise it would be run if this file was imported. 
-# Also, this and your other modules appear to be using tabs instead of spaces
-# which can cause 'indentation-errors'. Type 'convert to spaces' in the command
-# pallete of your editor to convert all.
 if __name__ == "__main__":
 	tree = toytree.rtree.unittree(ntips=10, treeheight=1e5)
 	mod = ipcoal.Model(tree=tree, Ne=1e6, admixture_edges=[(3, 8, 0.5, 0.5)], nsamples=1)
 	mod.sim_loci(1, nsites=10000)
 	genos = mod.write_vcf()
 	genos.iloc[:, 9:].T
-=======
-def generate_tree():
-	tree = toytree.rtree.unittree(ntips=10, treeheight=1e5)
-	return tree
-mod = ipcoal.Model(tree=tree, Ne=1e6, admixture_edges=[(3, 8, 0.5, 0.5)], nsamples=1)
-mod.sim_loci(1, nsites=10000)
-genos = mod.write_vcf()
-genos.iloc[:, 9:].T
->>>>>>> a3da3919
